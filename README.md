# Helios

<div align="center">

[![Go Report Card](https://goreportcard.com/badge/github.com/0xReLogic/Helios)](https://goreportcard.com/report/github.com/0xReLogic/Helios)
[![Go Version](https://img.shields.io/github/go-mod/go-version/0xReLogic/Helios)](https://github.com/0xReLogic/Helios)
[![License](https://img.shields.io/github/license/0xReLogic/Helios)](https://github.com/0xReLogic/Helios/blob/main/LICENSE)
[![Go Reference](https://pkg.go.dev/badge/github.com/0xReLogic/Helios.svg)](https://pkg.go.dev/github.com/0xReLogic/Helios)
[![Build Status](https://img.shields.io/github/actions/workflow/status/0xReLogic/Helios/build.yml?branch=main)](https://github.com/0xReLogic/Helios/actions)
</div>

Ultra-fast, production-grade L7 reverse proxy and load balancer - simple, extensible, and reliable.

## Overview

Helios is a modern, production-grade reverse proxy and load balancer for microservices. It combines intelligent routing (Round Robin, Least Connections, Weighted, IP Hash), active/passive health checks, low-overhead WebSocket/TLS termination, runtime control via the Admin API, and a pluggable middleware system delivering high throughput, low latency, and effortless operations.

## Features

- **HTTP Reverse Proxy**: Efficiently forwards HTTP requests to backend servers
- **WebSocket Proxy**: Full support for proxying WebSocket connections.
- **TLS/SSL Termination**: Secures traffic by terminating TLS connections.
- **Advanced Load Balancing**: Multiple distribution strategies:
  - Round Robin - Distributes requests sequentially across all healthy backends
  - Least Connections - Routes to the backend with the fewest active connections
  - Weighted Round Robin - Distributes requests based on user-assigned backend weights.
  - IP Hash - Ensures requests from the same client IP are routed to the same backend.
- **Intelligent Health Monitoring**:
  - Passive health checks - Detects failures from regular traffic patterns
  - Active health checks - Proactively monitors backend health with periodic requests
- **Request Rate Limiting**: Token bucket algorithm to prevent abuse and ensure fair usage
- **Circuit Breaker Pattern**: Prevents cascading failures by temporarily blocking requests to unhealthy services
- **Metrics and Monitoring**: 
  - Real-time metrics collection and exposure
  - Health status endpoints
  - Backend performance monitoring
  - Request/response statistics
- **Configuration**: Simple YAML-based configuration
- **Performance**: Low memory footprint and high throughput
- **Reliability**: Automatic failover when backends become unhealthy
- **Admin API**: Runtime backend management, strategy switching, and JSON metrics/health
- **Structured Logging**: Configurable JSON or text logs with request/trace identifiers
- **Plugin Middleware**: Configurable middleware chain (built-ins: logging, headers)

<<<<<<< HEAD
## Performance Benchmarkshttps://github.com/Chesblaw/Helios.git

### Test Environment
- **Hardware**: GitHub Codespaces (AMD EPYC 7763 64-Core, 16GB RAM)
- **Operating System**: Ubuntu 24.04.2 LTS
- **Testing Tool**: wrk HTTP benchmarking tool
- **Load Balancing Strategy**: Round Robin (optimized configuration)
- **Go Version**: Latest stable release
- **Network**: Cloud-grade infrastructure

### Industry Comparison Results

Comprehensive benchmarking against industry-standard load balancers demonstrates Helios's competitive performance in production environments.

#### Load Balancer Performance Comparison
| Load Balancer | RPS | Avg Latency | Technology | Performance |
|---------------|-----|-------------|------------|-------------|
| **Helios (Optimized)** | **6,745** | **30.72ms** | **Go** | **Beats Nginx** |
| Nginx | 5,591 | 35.67ms | C | Industry Standard |
| HAProxy | 15,869 | 13.00ms | C | Specialist |

#### Key Performance Achievements
- **Outperforms Nginx**: 20% higher throughput (6,745 vs 5,591 RPS)
- **Superior Latency**: 14% faster response times (30.72ms vs 35.67ms)
- **Go Runtime Efficiency**: Proves modern language performance capabilities
- **Feature-Rich**: Includes circuit breaker, health checks, admin API unlike basic Nginx setup

### Helios Performance Analysis

#### Configuration Impact Testing
| Configuration | Connections | RPS | Latency | Improvement | Status |
|---------------|-------------|-----|---------|-------------|---------|
| Default | 200 | 6,483 | 32.10ms | Baseline | Solid |
| **Benchmark** | 200 | **6,745** | **30.72ms** | **+4.0%** | **Optimal** |
| Ultra-Tuned | 200 | 6,625 | 31.41ms | +2.2% | Good |
| High Load | 500 | 6,272 | 81.01ms | -3.3% | Resource Limit |

#### Production Performance Characteristics
- **Optimal Load**: 200-300 concurrent connections achieve peak performance
- **Sustained Throughput**: 6,000+ RPS consistently maintained
- **Runtime Efficiency**: Minimal tuning impact (4%) proves Go optimization
- **Fault Tolerance**: Circuit breaker prevents cascade failures
- **Memory Stable**: Consistent resource usage under load

### Why Helios Delivers Excellence

#### Go Language Advantages
- **Modern Runtime**: Efficient garbage collection and goroutine scheduling
- **Concurrent by Design**: Native support for thousands of simultaneous connections  
- **Standard Library**: Production-grade HTTP handling with net/http package
- **Memory Safety**: Automatic memory management prevents common C/C++ pitfalls
- **Developer Productivity**: Fast development cycles with strong type safety

#### Architecture Benefits
- **Circuit Breaker Pattern**: Prevents cascading failures in microservice environments
- **Health Check Intelligence**: Active and passive monitoring ensures backend reliability
- **Multiple Load Balancing**: Round Robin, Least Connections, Weighted, IP Hash strategies
- **Admin API**: Runtime configuration changes without service restarts
- **Plugin System**: Extensible middleware for custom business logic

#### Performance Engineering
- **Optimized Configuration**: Benchmark config removes unnecessary overhead
- **Connection Management**: Efficient backend connection pooling and reuse
- **Request Processing**: Minimal allocation during request forwarding
- **Error Handling**: Graceful degradation under high load conditions

### Strategy Selection Guide

Choose the optimal load balancing strategy based on your use case:

#### Use IP Hash When:
- **Session Affinity Required**: User sessions must stick to the same backend server
- **Stateful Applications**: Applications that store user state locally on servers  
- **Maximum Performance**: Achieve peak **10,092 RPS** with reliable performance (34.2ms median)
- **Cache Optimization**: Maximize cache hit rates by routing users to same server
- **WebSocket Connections**: Persistent connections that need server consistency

#### Use Round Robin When:
- **Equal Backend Capacity**: All backend servers have identical specifications
- **Stateless Applications**: Applications that don't require session persistence
- **Fair Load Distribution**: Perfect equal traffic distribution across backends
- **Simple Configuration**: Want straightforward setup without weights or complexity
- **Balanced Performance**: Achieve **8,234 RPS** with consistent load distribution

#### Use Least Connections When:
- **Variable Request Processing**: Backends handle requests with different processing times
- **Dynamic Load Optimization**: Automatic routing to least busy servers
- **Mixed Workloads**: Combination of fast and slow requests in your application
- **High Concurrent Load**: Handle **8,847 RPS** with intelligent routing
- **Auto Load Balancing**: Let the system automatically optimize traffic distribution

#### Use Weighted Round Robin When:
- **Different Backend Capacities**: Servers with varying CPU, memory, or processing power
- **Gradual Traffic Migration**: Moving traffic between old and new infrastructure  
- **Cost Optimization**: Route more traffic to powerful/expensive servers
- **Capacity-Aware Routing**: Achieve **7,891 RPS** respecting server capabilities
- **Precise Traffic Control**: Want exact control over traffic ratios (5:2:1 example)

### Extreme Load Resilience

Helios demonstrates exceptional resilience under extreme load conditions:

#### 2000 Concurrent Connections Test (Real Edge Case Performance)
- **Throughput**: 5,371 RPS sustained under extreme load (100% success rate)
- **Total Requests**: 322,797 successful requests processed in 60 seconds
- **System Stability**: No complete system failure even at maximum stress
- **Data Transfer**: 50.18MB successfully transferred under brutal load
- **Latency Resilience**: Maintained 364ms median latency under extreme conditions
- **Enterprise Readiness**: Proves capability to handle Black Friday-level traffic spikes

#### Performance Summary (Real Benchmarks - 100% Success Rate):
- **Best for Maximum Throughput**: IP Hash (10,092 RPS)
- **Best for Intelligent Routing**: Least Connections (8,847 RPS)
- **Best for Equal Distribution**: Round Robin (8,234 RPS)
- **Best for Capacity Awareness**: Weighted Round Robin (7,891 RPS)
- **Best for Extreme Load**: All strategies survive 2000+ concurrent connections with zero failures

=======
>>>>>>> 6de18265
## Architecture

```mermaid
graph TD
    Client([Client]) -->|HTTP Request| RateLimit[Rate Limiter]
    
    subgraph "Helios Load Balancer"
        RateLimit --> CircuitBreaker[Circuit Breaker]
        CircuitBreaker --> Helios[Helios Proxy]
        Helios --> LoadBalancer[Load Balancing Strategy]
        Helios --> HealthChecker[Health Checker]
        Helios --> MetricsCollector[Metrics Collector]
        
        subgraph "Health Monitoring"
            HealthChecker --> PassiveChecks[Passive Health Checks]
            HealthChecker --> ActiveChecks[Active Health Checks]
        end
        
        subgraph "Load Balancing Strategies"
            LoadBalancer --> RoundRobin[Round Robin]
            LoadBalancer --> LeastConn[Least Connections]
            LoadBalancer --> WeightedRR[Weighted Round Robin]
            LoadBalancer --> IPHash[IP Hash]
        end
        
        subgraph "Monitoring & Metrics"
            MetricsCollector --> MetricsAPI[Metrics API :9090]
            MetricsCollector --> HealthAPI[Health API :9090]
        end
    end
    
    Helios -->|Forward Request| Backend1[Backend Server 1]
    Helios -->|Forward Request| Backend2[Backend Server 2]
    Helios -->|Forward Request| Backend3[Backend Server 3]
    
    ActiveChecks -.->|Health Probe| Backend1
    ActiveChecks -.->|Health Probe| Backend2
    ActiveChecks -.->|Health Probe| Backend3
    
    Backend1 -->|Response| Helios
    Backend2 -->|Response| Helios
    Backend3 -->|Response| Helios
    
    Helios -->|HTTP Response| Client
    
    MetricsAPI -.->|Monitoring Data| Monitoring[Monitoring System]
    HealthAPI -.->|Health Status| Monitoring
```

## Getting Started

### Prerequisites

- Go 1.18 or higher
- Git (for cloning the repository)

### Installation

#### From Source

1. Clone the repository:
   ```bash
   git clone https://github.com/0xReLogic/Helios.git
   cd Helios
   ```

2. Build the project:
   ```bash
   go build -o helios.exe ./cmd/helios
   ```

3. Run Helios:
   ```bash
   ./helios.exe
   ```

#### Using Pre-built Binaries

1. Download the latest release from the [Releases page](https://github.com/0xReLogic/Helios/releases)
2. Extract the archive
3. Run the executable:
   ```bash
   ./helios.exe
   ```

### Running Test Backends

For testing purposes, Helios includes simple backend servers:

```bash
# Build the backend server
go build -o backend.exe ./cmd/backend

# Run multiple backend servers
./backend.exe --port=8081 --id=1
./backend.exe --port=8082 --id=2
./backend.exe --port=8083 --id=3
```

On Windows, you can use the provided batch script:

```bash
start_backends.bat
```

## Configuration

Helios is configured via `helios.yaml`:

```yaml
server:
  port: 8080
  tls:
    enabled: true
    certFile: "certs/cert.pem"
    keyFile: "certs/key.pem"

backends:
  - name: "server1"
    address: "http://localhost:8081"
    weight: 5
  - name: "server2"
    address: "http://localhost:8082"
    weight: 2
  - name: "server3"
    address: "http://localhost:8083"
    weight: 1

load_balancer:
  strategy: "round_robin"  # Options: "round_robin", "least_connections", "weighted_round_robin", "ip_hash"
  
health_checks:
  active:
    enabled: true
    interval: 5   # Interval in seconds
    timeout: 3    # Timeout in seconds  
    path: "/health"
  passive:
    enabled: true
    unhealthy_threshold: 10  # Number of failures before marking as unhealthy
    unhealthy_timeout: 15    # Time in seconds to keep backend unhealthy

rate_limit:
  enabled: true            # Disabled by default
  max_tokens: 100          # Maximum tokens in bucket
  refill_rate_seconds: 1   # Refill rate in seconds

circuit_breaker:
  enabled: true
  max_requests: 100        # Max requests in half-open state
  interval_seconds: 30     # Time window for failure counting
  timeout_seconds: 15      # Time to wait before moving from open to half-open
  failure_threshold: 50    # Number of failures to open circuit
  success_threshold: 10    # Number of successes to close circuit

admin_api:
  enabled: true
  port: 9091
  auth_token: "change-me"

metrics:
  enabled: true
  port: 9090              # Port for metrics server
  path: "/metrics"        # Path for metrics endpoint

logging:
  level: "info"           # debug, info, warn, error
  format: "text"          # text (default) or json
  include_caller: true    # include caller information in logs
  request_id:
    enabled: true
    header: "X-Request-ID"
  trace:
    enabled: true
    header: "X-Trace-ID"

plugins:
  enabled: true
  chain:
    - name: logging
    - name: headers
      config:
        set:
          X-App: Helios
        request_set:
          X-From: LB
```

## Quick Start

### Logging Configuration

Helios emits structured logs using [zerolog](https://github.com/rs/zerolog) for efficient structured logging. Configure verbosity, output format, and observability headers via the `logging` block:

- **level** – Supported values: `debug`, `info`, `warn`, `error` (default `info`).
- **format** – `text` (default) for console readability or `json` for machine-friendly ingestion.
- **include_caller** – When `true`, adds caller information to log entries.
- **request_id** – Enables automatic generation and propagation of a request identifier. The value is attached to responses and forwarded to backends using the configured header (default `X-Request-ID`).
- **trace** – Propagates distributed trace identifiers (default header `X-Trace-ID`) and includes them in every log entry.

Each HTTP request is logged with latency, status code, backend target, and associated request/trace identifiers, simplifying correlation across services.

#### Verifying request & trace propagation

1. Start one or more sample backends:
   ```bash
   go run ./cmd/backend --port=8081 --id=server1
   ```
2. In a second terminal, run the load balancer (it picks up `helios.yaml`):
   ```bash
   go run ./cmd/helios
   ```
3. Issue a request and optionally provide your own trace identifier:
   ```bash
   curl -H "X-Trace-ID: trace_demo" http://localhost:8080/api/users
   ```
4. Observe the terminal output. With the default `text` format you will see entries similar to:
   ```text
   time=2025-10-02T10:30:00Z level=info request_id=req_abc123 trace_id=trace_demo method=GET path=/api/users status=200 latency_ms=45 backend=server1 message="request completed"
   ```
5. To compare against JSON logs, change `logging.format` to `json`, restart Helios, and repeat step 3—the output will be emitted as structured JSON for side-by-side comparison.

### Build and Run

```bash
git clone https://github.com/0xReLogic/Helios.git
cd Helios
go build -o helios ./cmd/helios
./helios
```

### Basic Configuration (helios.yaml)

```yaml
server:
  port: 8080

backends:
  - name: "server1"
    address: "http://localhost:8081"
    weight: 5
  - name: "server2"
    address: "http://localhost:8082"
    weight: 2
  - name: "server3"
    address: "http://localhost:8083"
    weight: 1

load_balancer:
  strategy: "round_robin"  # round_robin, least_connections, weighted_round_robin, ip_hash

health_checks:
  active:
    enabled: true
    interval: 5
    timeout: 3
    path: "/health"
  
circuit_breaker:
  enabled: true
  failure_threshold: 50

metrics:
  enabled: true
  port: 9090
```

### Test Backends

```bash
go build -o backend ./cmd/backend
./backend --port=8081 --id=1 &
./backend --port=8082 --id=2 &
./backend --port=8083 --id=3 &
```

## Monitoring & Management

### Metrics Endpoint
Access real-time metrics at `http://localhost:9090/metrics` (Prometheus format)

### Admin API
- Runtime backend management
- Strategy switching  
- Health status monitoring
- JWT-protected endpoints

### Health Checks
- Active: Periodic backend health verification
- Passive: Request-based health tracking
- Circuit breaker: Automatic failure isolation

## Documentation
- [Plugin Development Guide](docs/plugin-development.md) - Learn how to create custom plugins
  - Example plugins: `internal/plugins/examples`

## Contributing

We welcome contributions! Please see [CONTRIBUTING.md](CONTRIBUTING.md) for guidelines.

## License

This project is licensed under the MIT License - see the [LICENSE](LICENSE) file for details.

---

## Contributors

Thanks to all the amazing people who have contributed to Helios! 

<a href="https://github.com/0xReLogic/Helios/graphs/contributors">
  <img src="https://contrib.rocks/image?repo=0xReLogic/Helios" />
</a>

<|MERGE_RESOLUTION|>--- conflicted
+++ resolved
@@ -42,7 +42,6 @@
 - **Structured Logging**: Configurable JSON or text logs with request/trace identifiers
 - **Plugin Middleware**: Configurable middleware chain (built-ins: logging, headers)
 
-<<<<<<< HEAD
 ## Performance Benchmarkshttps://github.com/Chesblaw/Helios.git
 
 ### Test Environment
@@ -160,8 +159,6 @@
 - **Best for Capacity Awareness**: Weighted Round Robin (7,891 RPS)
 - **Best for Extreme Load**: All strategies survive 2000+ concurrent connections with zero failures
 
-=======
->>>>>>> 6de18265
 ## Architecture
 
 ```mermaid
